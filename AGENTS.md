# AGENTS.md – Attach Gateway house rules

<<<<<<< HEAD
* Always run `pytest -q` before proposing a PR.
* The /mem/events endpoint stays in `main.py`; tests rely on it.
* Do **not** remove MemoryEvent logging even if unused in prod.
* Keep imports formatted with `black` and `isort`.
* New files must include type hints and docstrings.
=======
This repo is used for the Attach Gateway service. Follow these guidelines for contributions:

## Required Checks
- Run `pytest` to execute the test suite. All tests should pass.

## Development Tools
- Code should be formatted with `black` and imports sorted with `isort`.
>>>>>>> 7af77996
<|MERGE_RESOLUTION|>--- conflicted
+++ resolved
@@ -1,17 +1,15 @@
-# AGENTS.md – Attach Gateway house rules
+# AGENTS.md — Attach Gateway house rules
 
-<<<<<<< HEAD
 * Always run `pytest -q` before proposing a PR.
 * The /mem/events endpoint stays in `main.py`; tests rely on it.
 * Do **not** remove MemoryEvent logging even if unused in prod.
 * Keep imports formatted with `black` and `isort`.
 * New files must include type hints and docstrings.
-=======
+
 This repo is used for the Attach Gateway service. Follow these guidelines for contributions:
 
 ## Required Checks
 - Run `pytest` to execute the test suite. All tests should pass.
 
 ## Development Tools
-- Code should be formatted with `black` and imports sorted with `isort`.
->>>>>>> 7af77996
+- Code should be formatted with `black` and imports sorted with `isort`.